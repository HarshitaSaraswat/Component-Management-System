from copy import copy
from typing import Literal, Optional

from flask_sqlalchemy.query import Query

from ..files.models import File, FileType
from ..files.operations import upload_to_github
from ..licenses.schemas import spdx_schema
from ..metadatas.models import Metadata
from ..metadatas.operations import add_tags
from ..metadatas.operations import _create as create_meatdata
from ..metadatas.operations import read_files, read_tags
from ..metadatas.schemas import MetadataSchema, metadata_schema, metadatas_schema
from ..tags.models import Tag
from ..utils import QueryPagination, paginated_schema
from ..utils.pagination import MAX_PER_PAGE
from .schema import ComponentSchema, component_schema


def read(
	page: Optional[int] = None,
	page_size: Optional[int] = None,
	search_key: Optional[str] = None,
	sort_by: Optional[str] = "name",
	sort_ord: Literal["desc"] | Literal["asc"] = "asc",
	file_types: list = [t.name for t in FileType],
	tags: Optional[list] = None,
	columns: Optional[list] = None,
):

	query: Query = Metadata.query

	if tags:
		query = query.filter(Metadata.tags.any(Tag.label.in_(tags)))

	query = query.filter(Metadata.files.any(File.type.in_(file_types)))

	if search_key:
		query = query.filter(Metadata.name.in_(Metadata.elasticsearch(search_key.lower())))

<<<<<<< HEAD
		for data in response.get("items"):
			temp_data = copy(data)
			metadata = Metadata.query.filter(Metadata.name==temp_data.get("name")).one_or_none()
			temp_data["id"] = metadata.id
			data.clear()
			data["id"] = metadata.id
			data["metadata"] = temp_data
			data["files"] = read_files(metadata.id)
			data["license"] = spdx_schema.dump(metadata.license)
			data["tags"] = read_tags(metadata.id)


		if columns != None:
			for data in response["items"]:
				to_pop = [key for key in data if key not in columns]
				for key in to_pop:
					data.pop(key)

		return response
=======
	if columns:
		query = query.with_entities(*[eval(f"Metadata.{col}") for col in columns])
>>>>>>> 5d2c9af0

	order_exp = eval(f"Metadata.{sort_by}.{sort_ord}()")
	query = query.order_by(order_exp)
	paginated_query = query.paginate(page=page, per_page=page_size, max_per_page=MAX_PER_PAGE)

<<<<<<< HEAD
		components_resp = paginated_schema(ComponentSchema).dump(paginated_query)
		metadata_resp = paginated_schema(MetadataSchema).dump(paginated_query)

		for comp, metadata in zip(components_resp.get("items"), metadata_resp.get("items")):
			comp["metadata"] = metadata
			comp["id"] = metadata["id"]
		return components_resp
=======
	components_resp = paginated_schema(ComponentSchema).dump(paginated_query) # type: ignore
	metadata_resp = metadatas_schema.dump(paginated_query)

	for comp, metadata in zip(components_resp.get("items"), metadata_resp): # type: ignore
		comp["metadata"] = metadata
		comp["id"] = metadata["id"]
	return components_resp, 200
>>>>>>> 5d2c9af0


def create(component_data: dict):
	metadata_data: dict = {
		"author": component_data.get("author", ""),
		"description": component_data.get("description", ""),
		"license_id": component_data.get("license_id", ""),
		"maintainer": component_data.get("maintainer", ""),
		"name": component_data.get("name", ""),
		"rating": 0,
		"version": component_data.get("version", ""),
	}

	metadata: Metadata = create_meatdata(metadata_data)
	add_tags(metadata.id, component_data.get("tags"))
	component_data["metadata_id"] = str(metadata.id)
	upload_to_github(component_data)

	compo_response: dict = component_schema.dump(metadata) # type: ignore
	compo_response["metadata"] = metadata_schema.dump(metadata)

	return compo_response, 201<|MERGE_RESOLUTION|>--- conflicted
+++ resolved
@@ -38,44 +38,13 @@
 	if search_key:
 		query = query.filter(Metadata.name.in_(Metadata.elasticsearch(search_key.lower())))
 
-<<<<<<< HEAD
-		for data in response.get("items"):
-			temp_data = copy(data)
-			metadata = Metadata.query.filter(Metadata.name==temp_data.get("name")).one_or_none()
-			temp_data["id"] = metadata.id
-			data.clear()
-			data["id"] = metadata.id
-			data["metadata"] = temp_data
-			data["files"] = read_files(metadata.id)
-			data["license"] = spdx_schema.dump(metadata.license)
-			data["tags"] = read_tags(metadata.id)
-
-
-		if columns != None:
-			for data in response["items"]:
-				to_pop = [key for key in data if key not in columns]
-				for key in to_pop:
-					data.pop(key)
-
-		return response
-=======
 	if columns:
 		query = query.with_entities(*[eval(f"Metadata.{col}") for col in columns])
->>>>>>> 5d2c9af0
 
 	order_exp = eval(f"Metadata.{sort_by}.{sort_ord}()")
 	query = query.order_by(order_exp)
 	paginated_query = query.paginate(page=page, per_page=page_size, max_per_page=MAX_PER_PAGE)
 
-<<<<<<< HEAD
-		components_resp = paginated_schema(ComponentSchema).dump(paginated_query)
-		metadata_resp = paginated_schema(MetadataSchema).dump(paginated_query)
-
-		for comp, metadata in zip(components_resp.get("items"), metadata_resp.get("items")):
-			comp["metadata"] = metadata
-			comp["id"] = metadata["id"]
-		return components_resp
-=======
 	components_resp = paginated_schema(ComponentSchema).dump(paginated_query) # type: ignore
 	metadata_resp = metadatas_schema.dump(paginated_query)
 
@@ -83,7 +52,6 @@
 		comp["metadata"] = metadata
 		comp["id"] = metadata["id"]
 	return components_resp, 200
->>>>>>> 5d2c9af0
 
 
 def create(component_data: dict):
