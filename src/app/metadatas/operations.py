--- conflicted
+++ resolved
@@ -45,15 +45,11 @@
 
 	new_metadata: Metadata = metadata_schema.load(metadata)
 	new_metadata.create()
-<<<<<<< HEAD
-	return metadata_schema.dump(new_metadata), 201
-=======
 	return new_metadata
 
 
 def create(metadata) -> tuple[dict[str, str], Literal[201]]:
 	return metadata_schema.dump(_create(metadata)), 201 # type: ignore
->>>>>>> 5d2c9af0
 
 
 def delete(pk) -> Response:
