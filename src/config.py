--- conflicted
+++ resolved
@@ -46,20 +46,4 @@
     TESTING = True
 
     SQLALCHEMY_DATABASE_URI: str = f"sqlite:///{basedir}/app.db"
-<<<<<<< HEAD
-    SQLALCHEMY_TRACK_MODIFICATIONS = False
-
-# TODO: remove this logging config class
-    class LOG:
-        class FILE:
-            PATH = Path("test/component_management_system.log")
-            LEVEL: int = logging.DEBUG
-            FORMAT = "%(asctime)s - %(name)s - %(levelname)s - %(message)s"
-
-        class STREAM:
-            STREAM = sys.stderr
-            LEVEL: int = logging.DEBUG
-            FORMAT = "%(name)s - %(levelname)s - %(message)s"
-=======
-    SQLALCHEMY_TRACK_MODIFICATIONS = False
->>>>>>> a2700171
+    SQLALCHEMY_TRACK_MODIFICATIONS = False